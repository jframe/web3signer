--- conflicted
+++ resolved
@@ -166,13 +166,12 @@
       yamlConfig.append(createDownstreamTlsArgs());
 
       signerConfig
-<<<<<<< HEAD
+          .getV3KeystoresBulkloadParameters()
+          .ifPresent(setV3KeystoresBulkloadParameters(yamlConfig));
+
+      signerConfig
           .getAwsParameters()
           .ifPresent(awsParams -> yamlConfig.append(awsKmsBulkLoadingOptions(awsParams)));
-=======
-          .getV3KeystoresBulkloadParameters()
-          .ifPresent(setV3KeystoresBulkloadParameters(yamlConfig));
->>>>>>> a8d93dd8
     }
 
     signerConfig
