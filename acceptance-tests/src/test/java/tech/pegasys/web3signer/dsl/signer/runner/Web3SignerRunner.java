/*
 * Copyright 2020 ConsenSys AG.
 *
 * Licensed under the Apache License, Version 2.0 (the "License"); you may not use this file except in compliance with
 * the License. You may obtain a copy of the License at
 *
 * http://www.apache.org/licenses/LICENSE-2.0
 *
 * Unless required by applicable law or agreed to in writing, software distributed under the License is distributed on
 * an "AS IS" BASIS, WITHOUT WARRANTIES OR CONDITIONS OF ANY KIND, either express or implied. See the License for the
 * specific language governing permissions and limitations under the License.
 */
package tech.pegasys.web3signer.dsl.signer.runner;

import static org.assertj.core.api.Assertions.assertThat;
import static tech.pegasys.web3signer.tests.tls.support.CertificateHelpers.createJksTrustStore;

import tech.pegasys.web3signer.core.config.AzureKeyVaultParameters;
import tech.pegasys.web3signer.core.config.ClientAuthConstraints;
import tech.pegasys.web3signer.core.config.TlsOptions;
import tech.pegasys.web3signer.dsl.signer.SignerConfiguration;
import tech.pegasys.web3signer.dsl.tls.TlsCertificateDefinition;

import java.io.File;
import java.io.FileInputStream;
import java.io.IOException;
import java.nio.file.Files;
import java.nio.file.Path;
import java.util.ArrayList;
import java.util.Collection;
import java.util.List;
import java.util.Properties;
import java.util.concurrent.TimeUnit;
import java.util.stream.Stream;

import com.google.common.collect.Lists;
import org.apache.commons.io.FileUtils;
import org.apache.logging.log4j.LogManager;
import org.apache.logging.log4j.Logger;
import org.awaitility.Awaitility;

public abstract class Web3SignerRunner {

  private static final Logger LOG = LogManager.getLogger();

  private final SignerConfiguration signerConfig;
  private final Path dataPath;
  private final Properties portsProperties;

  private static final String PORTS_FILENAME = "web3signer.ports";
  private static final String HTTP_PORT_KEY = "http-port";
  private static final String METRICS_PORT_KEY = "metrics-port";

  public static Web3SignerRunner createRunner(final SignerConfiguration signerConfig) {
    if (Boolean.getBoolean("acctests.runWeb3SignerAsProcess")) {
      LOG.info("Web3Signer running as a process.");
      return new Web3SignerProcessRunner(signerConfig);
    } else {
      LOG.info("Web3Signer running in a thread.");
      return new Web3SignerThreadRunner(signerConfig);
    }
  }

  public Web3SignerRunner(final SignerConfiguration signerConfig) {
    this.signerConfig = signerConfig;
    this.portsProperties = new Properties();

    if (signerConfig.isHttpDynamicPortAllocation()) {
      this.dataPath = createTempDirectory("acceptance-test");
    } else {
      dataPath = null;
    }
  }

  public void start() {
    final List<String> params = createCmdLineParams();

    startExecutor(params);

    if (signerConfig.isHttpDynamicPortAllocation()) {
      loadPortsFile();
    }
  }

  protected abstract void startExecutor(final List<String> params);

  public void shutdown() {
    shutdownExecutor();
  }

  protected abstract void shutdownExecutor();

  public abstract boolean isRunning();

  private List<String> createCmdLineParams() {
    final String loggingLevel = "TRACE";

    final List<String> params = new ArrayList<>();
    params.add("--logging");
    params.add(loggingLevel);
    params.add("--http-listen-host");
    params.add(signerConfig.hostname());
    params.add("--http-listen-port");
    params.add(String.valueOf(signerConfig.httpPort()));
    if (!signerConfig.getHttpHostAllowList().isEmpty()) {
      params.add("--http-host-allowlist");
      params.add(createAllowList(signerConfig.getHttpHostAllowList()));
    }
    params.add("--key-store-path");
    params.add(signerConfig.getKeyStorePath().toString());
    if (signerConfig.isMetricsEnabled()) {
      params.add("--metrics-enabled");
      params.add("--metrics-port");
      params.add(Integer.toString(signerConfig.getMetricsPort()));
      if (!signerConfig.getMetricsHostAllowList().isEmpty()) {
        params.add("--metrics-host-allowlist");
        params.add(createAllowList(signerConfig.getMetricsHostAllowList()));
      }
    }
    if (signerConfig.isHttpDynamicPortAllocation()) {
      params.add("--data-path");
      params.add(dataPath.toAbsolutePath().toString());
    }

    if (signerConfig.getAzureKeyVaultParameters().isPresent()) {
      final AzureKeyVaultParameters azureParams = signerConfig.getAzureKeyVaultParameters().get();
      params.add("--azure-vault-name");
      params.add(azureParams.getKeyVaultName());
      params.add("--azure-client-id");
      params.add(azureParams.getClientlId());
      params.add("--azure-client-secret");
      params.add(azureParams.getClientSecret());
      params.add("--azure-tenant-id");
      params.add(azureParams.getTenantId());
    }

    params.addAll(createServerTlsArgs());

    params.add(signerConfig.getMode());

    if (signerConfig.getMode().equals("eth2")) {
      params.addAll(createEth2Args());
    }

    return params;
  }

  private Collection<? extends String> createServerTlsArgs() {
    final List<String> params = Lists.newArrayList();

    if (signerConfig.getServerTlsOptions().isPresent()) {
      final TlsOptions serverTlsOptions = signerConfig.getServerTlsOptions().get();
      params.add("--tls-keystore-file");
      params.add(serverTlsOptions.getKeyStoreFile().toString());
      params.add("--tls-keystore-password-file");
      params.add(serverTlsOptions.getKeyStorePasswordFile().toString());
      if (serverTlsOptions.getClientAuthConstraints().isEmpty()) {
        params.add("--tls-allow-any-client");
      } else {
        final ClientAuthConstraints constraints = serverTlsOptions.getClientAuthConstraints().get();
        if (constraints.getKnownClientsFile().isPresent()) {
          params.add("--tls-known-clients-file");
          params.add(constraints.getKnownClientsFile().get().toString());
        }
        if (constraints.isCaAuthorizedClientAllowed()) {
          params.add("--tls-allow-ca-clients");
        }
      }
    }
    return params;
  }

  private Collection<String> createEth2Args() {
    final List<String> params = Lists.newArrayList();
<<<<<<< HEAD
    params.add("--Xslashing-protection-enabled");
=======
    params.add("--slashing-protection-enabled");
>>>>>>> f7ee56cf
    params.add(Boolean.toString(signerConfig.isSlashingProtectionEnabled()));

    if (signerConfig.isSlashingProtectionEnabled()) {
      params.add("--slashing-protection-db-url");
      params.add(signerConfig.getSlashingProtectionDbUrl());
      params.add("--slashing-protection-db-username");
      params.add(signerConfig.getSlashingProtectionDbUsername());
      params.add("--slashing-protection-db-password");
      params.add(signerConfig.getSlashingProtectionDbPassword());
    }

    return params;
  }

  private String createAllowList(final List<String> httpHostAllowList) {
    return String.join(",", httpHostAllowList);
  }

  private void loadPortsFile() {
    final File portsFile = new File(dataPath.toFile(), PORTS_FILENAME);
    LOG.info("Awaiting presence of ethsigner.ports file: {}", portsFile.getAbsolutePath());
    awaitPortsFile(dataPath);
    LOG.info("Found ethsigner.ports file: {}", portsFile.getAbsolutePath());

    try (final FileInputStream fis = new FileInputStream(portsFile)) {
      portsProperties.load(fis);
      LOG.info("EthSigner ports: {}", portsProperties);
    } catch (final IOException e) {
      throw new RuntimeException("Error reading Web3Provider ports file", e);
    }
  }

  private void awaitPortsFile(final Path dataDir) {
    final int secondsToWait = Boolean.getBoolean("debugSubProcess") ? 3600 : 30;
    final File file = new File(dataDir.toFile(), PORTS_FILENAME);
    Awaitility.waitAtMost(secondsToWait, TimeUnit.SECONDS)
        .until(
            () -> {
              if (file.exists()) {
                try (final Stream<String> s = Files.lines(file.toPath())) {
                  return s.count() > 0;
                }
              }
              return false;
            });
  }

  public int httpPort() {
    if (signerConfig.isHttpDynamicPortAllocation()) {
      final String value = portsProperties.getProperty(HTTP_PORT_KEY);
      assertThat(value).isNotEmpty();
      return Integer.parseInt(value);
    } else {
      return signerConfig.httpPort();
    }
  }

  public int metricsPort() {
    if (signerConfig.isMetricsDynamicPortAllocation()) {
      final String value = portsProperties.getProperty(METRICS_PORT_KEY);
      assertThat(value).isNotEmpty();
      return Integer.parseInt(value);
    } else {
      return signerConfig.getMetricsPort();
    }
  }

  private Path createTempDirectory(final String prefix) {
    try {
      final Path tempDirectory = Files.createTempDirectory(prefix);
      FileUtils.forceDeleteOnExit(tempDirectory.toFile());
      return tempDirectory;
    } catch (IOException e) {
      throw new RuntimeException("Unable to create temporary directory", e);
    }
  }

  public Path createJksCertFile(final TlsCertificateDefinition caTrustStore) {
    final Path certificateDirectory = createTempDirectory("acceptance-test-jks-cert");
    return createJksTrustStore(certificateDirectory, caTrustStore);
  }

  protected SignerConfiguration getSignerConfig() {
    return signerConfig;
  }
}<|MERGE_RESOLUTION|>--- conflicted
+++ resolved
@@ -172,11 +172,7 @@
 
   private Collection<String> createEth2Args() {
     final List<String> params = Lists.newArrayList();
-<<<<<<< HEAD
-    params.add("--Xslashing-protection-enabled");
-=======
     params.add("--slashing-protection-enabled");
->>>>>>> f7ee56cf
     params.add(Boolean.toString(signerConfig.isSlashingProtectionEnabled()));
 
     if (signerConfig.isSlashingProtectionEnabled()) {
