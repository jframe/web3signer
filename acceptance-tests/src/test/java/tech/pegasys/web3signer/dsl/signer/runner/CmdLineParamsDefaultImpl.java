--- conflicted
+++ resolved
@@ -139,16 +139,13 @@
       if (signerConfig.getAzureKeyVaultParameters().isPresent()) {
         createAzureArgs(params);
       }
-<<<<<<< HEAD
+
+      signerConfig
+          .getV3KeystoresBulkloadParameters()
+          .ifPresent(setV3KeystoresBulkloadParameters(params));
       signerConfig
           .getAwsParameters()
           .ifPresent(awsParams -> params.addAll(awsKmsBulkLoadingOptions(awsParams)));
-=======
-
-      signerConfig
-          .getV3KeystoresBulkloadParameters()
-          .ifPresent(setV3KeystoresBulkloadParameters(params));
->>>>>>> a8d93dd8
     }
 
     return params;
