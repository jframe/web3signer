--- conflicted
+++ resolved
@@ -85,15 +85,12 @@
     return this;
   }
 
-<<<<<<< HEAD
-=======
   public SignerConfigurationBuilder withAzureKeyVaultParameters(
       final AzureKeyVaultParameters azureKeyVaultParameters) {
     this.azureKeyVaultParameters = azureKeyVaultParameters;
     return this;
   }
 
->>>>>>> f7ee56cf
   public SignerConfigurationBuilder withSlashingProtectionDbUrl(
       final String slashingProtectionDbUrl) {
     this.slashingProtectionDbUrl = slashingProtectionDbUrl;
