/*
 * Copyright 2019 ConsenSys AG.
 *
 * Licensed under the Apache License, Version 2.0 (the "License"); you may not use this file except in compliance with
 * the License. You may obtain a copy of the License at
 *
 * http://www.apache.org/licenses/LICENSE-2.0
 *
 * Unless required by applicable law or agreed to in writing, software distributed under the License is distributed on
 * an "AS IS" BASIS, WITHOUT WARRANTIES OR CONDITIONS OF ANY KIND, either express or implied. See the License for the
 * specific language governing permissions and limitations under the License.
 */
package tech.pegasys.web3signer.core.jsonrpcproxy;

import static io.restassured.RestAssured.given;
import static java.nio.charset.StandardCharsets.UTF_8;
import static java.util.Collections.emptyList;
import static org.assertj.core.api.Assertions.assertThat;
import static org.mockserver.integration.ClientAndServer.startClientAndServer;
import static org.mockserver.matchers.Times.exactly;
import static org.mockserver.model.HttpRequest.request;
import static org.mockserver.model.HttpResponse.response;
import static org.mockserver.model.JsonBody.json;
import static org.web3j.utils.Async.defaultExecutorService;

import tech.pegasys.web3signer.core.Eth1AddressSignerIdentifier;
import tech.pegasys.web3signer.core.Eth1AddressSignerProvider;
import tech.pegasys.web3signer.core.Eth1Runner;
import tech.pegasys.web3signer.core.config.BaseConfig;
import tech.pegasys.web3signer.core.config.Eth1Config;
import tech.pegasys.web3signer.core.jsonrpcproxy.model.HttpMethod;
import tech.pegasys.web3signer.core.jsonrpcproxy.model.request.EthNodeRequest;
import tech.pegasys.web3signer.core.jsonrpcproxy.model.request.EthRequestFactory;
import tech.pegasys.web3signer.core.jsonrpcproxy.model.request.Web3SignerRequest;
import tech.pegasys.web3signer.core.jsonrpcproxy.model.response.EthNodeResponse;
import tech.pegasys.web3signer.core.jsonrpcproxy.model.response.EthResponseFactory;
import tech.pegasys.web3signer.core.jsonrpcproxy.model.response.Web3SignerResponse;
import tech.pegasys.web3signer.core.jsonrpcproxy.support.MetadataFileHelper;
import tech.pegasys.web3signer.core.jsonrpcproxy.support.MockServer;
import tech.pegasys.web3signer.core.jsonrpcproxy.support.RestAssuredConverter;
import tech.pegasys.web3signer.core.jsonrpcproxy.support.SingleSignerProvider;
import tech.pegasys.web3signer.core.jsonrpcproxy.support.TestBaseConfig;
import tech.pegasys.web3signer.core.jsonrpcproxy.support.TestEth1Config;
import tech.pegasys.web3signer.core.service.jsonrpc.handlers.signing.ConfigurationChainId;
import tech.pegasys.web3signer.signing.KeyType;
import tech.pegasys.web3signer.signing.secp256k1.Signer;
<<<<<<< HEAD
import tech.pegasys.web3signer.signing.secp256k1.SingleSignerProvider;
=======
>>>>>>> 692feeaa
import tech.pegasys.web3signer.signing.secp256k1.filebased.FileBasedSignerFactory;

import java.io.File;
import java.io.FileInputStream;
import java.io.IOException;
import java.net.URISyntaxException;
import java.net.URL;
import java.nio.file.Files;
import java.nio.file.Path;
import java.time.Duration;
import java.util.List;
import java.util.Map.Entry;
import java.util.Optional;
import java.util.Properties;
import java.util.concurrent.TimeUnit;
import java.util.stream.Stream;

import com.google.common.io.Resources;
import io.restassured.RestAssured;
import io.restassured.config.HttpClientConfig;
import io.restassured.response.Response;
import io.restassured.specification.RequestSpecification;
import io.vertx.core.Vertx;
import org.apache.http.params.CoreConnectionPNames;
import org.apache.logging.log4j.LogManager;
import org.apache.logging.log4j.Logger;
import org.awaitility.Awaitility;
import org.junit.jupiter.api.AfterAll;
import org.junit.jupiter.api.BeforeEach;
import org.junit.jupiter.api.io.TempDir;
import org.mockserver.integration.ClientAndServer;
import org.mockserver.model.JsonBody;
import org.mockserver.model.RegexBody;
import org.web3j.crypto.Credentials;
import org.web3j.crypto.WalletUtils;
import org.web3j.protocol.Web3j;
import org.web3j.protocol.core.JsonRpc2_0Web3j;
import org.web3j.protocol.eea.Eea;
import org.web3j.protocol.eea.JsonRpc2_0Eea;

public class IntegrationTestBase {

  private static final Logger LOG = LogManager.getLogger();
  private static final String PORTS_FILENAME = "web3signer.ports";
  private static final String HTTP_PORT_KEY = "http-port";
  private static final String LOCALHOST = "127.0.0.1";

  private static Vertx vertx;
  private static Eth1Runner runner;
  static ClientAndServer clientAndServer;
  static Credentials credentials;
  private JsonRpc2_0Web3j jsonRpc;
  private JsonRpc2_0Eea eeaJsonRpc;

  protected final EthRequestFactory request = new EthRequestFactory();
  protected final EthResponseFactory response = new EthResponseFactory();

  static String unlockedAccount;
  private static final Duration downstreamTimeout = Duration.ofSeconds(1);

  @TempDir static Path dataPath;
  @TempDir static Path keyConfigPath;

  public static final long DEFAULT_CHAIN_ID = 9;
  public static final int DEFAULT_ID = 77;
  static final String MALFORMED_JSON = "{Bad Json: {{{}";

<<<<<<< HEAD
=======
  @BeforeAll
  private static void setupWeb3Signer() throws Exception {
    setupWeb3Signer(DEFAULT_CHAIN_ID);
  }

>>>>>>> 692feeaa
  static void setupWeb3Signer(final long chainId) throws Exception {
    setupWeb3Signer(chainId, "");
  }

  static void setupWeb3Signer(final long chainId, final String downstreamHttpRequestPath)
      throws Exception {
    setupWeb3Signer(chainId, downstreamHttpRequestPath, List.of("sample.com"));
  }

  static void setupWeb3Signer(
      final long chainId,
      final String downstreamHttpRequestPath,
      final List<String> allowedCorsOrigin)
      throws Exception {
    clientAndServer = startClientAndServer();

    final File keyFile = createKeyFile();
    final File passwordFile = createFile("password");
    credentials = WalletUtils.loadCredentials("password", keyFile);

    final Eth1AddressSignerProvider transactionSignerProvider =
        new Eth1AddressSignerProvider(new SingleSignerProvider(signer(keyFile, passwordFile)));

    createKeyStoreYamlFile(transactionSignerProvider);

    final BaseConfig baseConfig = new TestBaseConfig(dataPath, keyConfigPath, allowedCorsOrigin);
    final Eth1Config eth1Config =
        new TestEth1Config(
            downstreamHttpRequestPath,
            LOCALHOST,
            clientAndServer.getLocalPort(),
            downstreamTimeout,
            new ConfigurationChainId(chainId));
    vertx = Vertx.vertx();
    runner = new Eth1Runner(baseConfig, eth1Config);
    runner.run();

    final Path portsFile = dataPath.resolve(PORTS_FILENAME);
    waitForNonEmptyFileToExist(portsFile);
    final int web3signerPort = httpJsonRpcPort(portsFile);
    RestAssured.port = web3signerPort;

    LOG.info(
        "Started web3signer on port {}, eth stub node on port {}",
        web3signerPort,
        clientAndServer.getLocalPort());

    unlockedAccount =
        transactionSignerProvider.availablePublicKeys().stream()
            .map(Eth1AddressSignerIdentifier::fromPublicKey)
            .map(signerIdentifier -> "0x" + signerIdentifier.toStringIdentifier())
            .findAny()
            .orElseThrow();
  }

  Web3j jsonRpc() {
    return jsonRpc;
  }

  Eea eeaJsonRpc() {
    return eeaJsonRpc;
  }

  @BeforeEach
  public void setup() {
    jsonRpc = new JsonRpc2_0Web3j(null, 2000, defaultExecutorService());
    eeaJsonRpc = new JsonRpc2_0Eea(null);
    if (clientAndServer.isRunning()) {
      clientAndServer.reset();
    }
  }

  @AfterAll
  public static void teardown() {
    clientAndServer.stop();
    vertx.close();
    clientAndServer = null;
    runner = null;
  }

  void setUpEthNodeResponse(final EthNodeRequest request, final EthNodeResponse response) {
    clientAndServer
        .when(request().withBody(json(request.getBody())), exactly(1))
        .respond(
            response()
                .withBody(response.getBody())
                .withHeaders(MockServer.headers(response.getHeaders()))
                .withStatusCode(response.getStatusCode()));
  }

  void setupEthNodeResponse(
      final String bodyRegex, final EthNodeResponse response, final int count) {
    clientAndServer
        .when(request().withBody(new RegexBody(bodyRegex)), exactly(count))
        .respond(
            response()
                .withBody(response.getBody())
                .withHeaders(MockServer.headers(response.getHeaders()))
                .withStatusCode(response.getStatusCode()));
  }

  void timeoutRequest(final String bodyRegex) {
    final int ENSURE_TIMEOUT = 5;
    clientAndServer
        .when(request().withBody(new RegexBody(bodyRegex)))
        .respond(
            response()
                .withDelay(TimeUnit.MILLISECONDS, downstreamTimeout.toMillis() + ENSURE_TIMEOUT));
  }

  void timeoutRequest(final EthNodeRequest request) {
    final int ENSURE_TIMEOUT = 5;
    clientAndServer
        .when(request().withBody(json(request.getBody())), exactly(1))
        .respond(
            response()
                .withDelay(TimeUnit.MILLISECONDS, downstreamTimeout.toMillis() + ENSURE_TIMEOUT));
  }

  void sendPostRequestAndVerifyResponse(
      final Web3SignerRequest request, final Web3SignerResponse expectResponse) {
    sendPostRequestAndVerifyResponse(request, expectResponse, "/");
  }

  void sendPostRequestAndVerifyResponse(
      final Web3SignerRequest request, final Web3SignerResponse expectResponse, final String path) {
    sendPostRequestAndVerifyResponse(request, expectResponse, path, Optional.empty());
  }

  void sendPostRequestAndVerifyResponse(
      final Web3SignerRequest request,
      final Web3SignerResponse expectResponse,
      final String path,
      final Optional<Integer> maybeTimeoutInMilliSec) {

    final RequestSpecification requestSpec =
        given()
            .when()
            .body(request.getBody())
            .headers(RestAssuredConverter.headers(request.getHeaders()));

    maybeTimeoutInMilliSec.ifPresent(
        (timeoutInMilliSec) ->
            requestSpec.config(
                RestAssured.config()
                    .httpClient(
                        HttpClientConfig.httpClientConfig()
                            .setParam(CoreConnectionPNames.CONNECTION_TIMEOUT, timeoutInMilliSec)
                            .setParam(CoreConnectionPNames.SO_TIMEOUT, timeoutInMilliSec))));

    final Response response = requestSpec.post(path);

    verifyResponseMatchesExpected(response, expectResponse);
  }

  void sendPutRequestAndVerifyResponse(
      final Web3SignerRequest request, final Web3SignerResponse expectResponse, final String path) {
    final Response response =
        given()
            .when()
            .body(request.getBody())
            .headers(RestAssuredConverter.headers(request.getHeaders()))
            .put(path);

    verifyResponseMatchesExpected(response, expectResponse);
  }

  void sendGetRequestAndVerifyResponse(
      final Web3SignerRequest request, final Web3SignerResponse expectResponse, final String path) {
    final Response response =
        given()
            .when()
            .body(request.getBody())
            .headers(RestAssuredConverter.headers(request.getHeaders()))
            .get(path);

    verifyResponseMatchesExpected(response, expectResponse);
  }

  void sendDeleteRequestAndVerifyResponse(
      final Web3SignerRequest request, final Web3SignerResponse expectResponse, final String path) {
    final Response response =
        given()
            .when()
            .body(request.getBody())
            .headers(RestAssuredConverter.headers(request.getHeaders()))
            .delete(path);
    verifyResponseMatchesExpected(response, expectResponse);
  }

  void sendRequestAndVerifyResponse(
      final HttpMethod httpMethod,
      final Web3SignerRequest request,
      final Web3SignerResponse expectResponse,
      final String path) {
    final Response response =
        given()
            .when()
            .body(request.getBody())
            .headers(RestAssuredConverter.headers(request.getHeaders()))
            .request(httpMethod.name(), path);

    verifyResponseMatchesExpected(response, expectResponse);
  }

  private void verifyResponseMatchesExpected(
      final Response response, final Web3SignerResponse expectResponse) {
    assertThat(response.statusCode()).isEqualTo(expectResponse.getStatusCode());
    if (expectResponse.getStatusLine().isPresent()) {
      assertThat(response.getStatusLine()).contains(expectResponse.getStatusLine().get());
    }
    assertThat(response.headers())
        .containsAll(RestAssuredConverter.headers(expectResponse.getHeaders()));
    assertThat(response.body().print()).isEqualTo(expectResponse.getBody());
  }

  void verifyEthNodeReceived(final String proxyBodyRequest) {
    clientAndServer.verify(
        request()
            .withBody(JsonBody.json(proxyBodyRequest))
            .withHeaders(MockServer.headers(emptyList())));
  }

  void verifyEthNodeReceived(
      final Iterable<Entry<String, String>> headers, final String proxyBodyRequest) {
    clientAndServer.verify(
        request().withBody(proxyBodyRequest).withHeaders(MockServer.headers(headers)));
  }

  void verifyEthNodeReceived(
      final Iterable<Entry<String, String>> headers,
      final String proxyBodyRequest,
      final String path) {
    clientAndServer.verify(
        request()
            .withPath(path)
            .withBody(JsonBody.json(proxyBodyRequest))
            .withHeaders(MockServer.headers(headers)));
  }

  private static int httpJsonRpcPort(final Path portsFile) {
    try (final FileInputStream fis = new FileInputStream(portsFile.toString())) {
      final Properties portProperties = new Properties();
      portProperties.load(fis);
      final String value = portProperties.getProperty(HTTP_PORT_KEY);
      return Integer.parseInt(value);
    } catch (final IOException e) {
      throw new RuntimeException("Error reading Web3Provider ports file", e);
    }
  }

  private static void waitForNonEmptyFileToExist(final Path path) {
    final File file = path.toFile();
    Awaitility.waitAtMost(30, TimeUnit.SECONDS)
        .until(
            () -> {
              if (file.exists()) {
                try (final Stream<String> s = Files.lines(file.toPath())) {
                  return s.findAny().isPresent();
                }
              }
              return false;
            });
  }

  private static void createKeyStoreYamlFile(Eth1AddressSignerProvider transactionSignerProvider)
      throws IOException, URISyntaxException {
    final MetadataFileHelper METADATA_FILE_HELPERS = new MetadataFileHelper();
    final String keyPath =
        new File(Resources.getResource("keyfile.json").toURI()).getAbsolutePath();

    String unlockedAccountAddress =
        transactionSignerProvider.availablePublicKeys().stream()
            .map(Eth1AddressSignerIdentifier::fromPublicKey)
            .map(signerIdentifier -> "0x" + signerIdentifier.toStringIdentifier())
            .findAny()
            .get();

    METADATA_FILE_HELPERS.createKeyStoreYamlFileAt(
        keyConfigPath.resolve(unlockedAccountAddress + ".yaml"),
        Path.of(keyPath),
        "password",
        KeyType.SECP256K1);
  }

  private static Signer signer(final File keyFile, final File passwordFile) {
    return FileBasedSignerFactory.createSigner(keyFile.toPath(), passwordFile.toPath());
  }

  @SuppressWarnings("UnstableApiUsage")
  private static File createKeyFile() throws IOException {
    final URL walletResource = Resources.getResource("keyfile.json");
    final Path wallet = Files.createTempFile("ethsigner_intg_keyfile", ".json");
    Files.write(wallet, Resources.toString(walletResource, UTF_8).getBytes(UTF_8));
    final File keyFile = wallet.toFile();
    keyFile.deleteOnExit();
    return keyFile;
  }

  private static File createFile(final String s) throws IOException {
    final Path path = Files.createTempFile("file", ".file");
    Files.write(path, s.getBytes(UTF_8));
    final File file = path.toFile();
    file.deleteOnExit();
    return file;
  }
}<|MERGE_RESOLUTION|>--- conflicted
+++ resolved
@@ -44,10 +44,6 @@
 import tech.pegasys.web3signer.core.service.jsonrpc.handlers.signing.ConfigurationChainId;
 import tech.pegasys.web3signer.signing.KeyType;
 import tech.pegasys.web3signer.signing.secp256k1.Signer;
-<<<<<<< HEAD
-import tech.pegasys.web3signer.signing.secp256k1.SingleSignerProvider;
-=======
->>>>>>> 692feeaa
 import tech.pegasys.web3signer.signing.secp256k1.filebased.FileBasedSignerFactory;
 
 import java.io.File;
@@ -115,14 +111,11 @@
   public static final int DEFAULT_ID = 77;
   static final String MALFORMED_JSON = "{Bad Json: {{{}";
 
-<<<<<<< HEAD
-=======
   @BeforeAll
   private static void setupWeb3Signer() throws Exception {
     setupWeb3Signer(DEFAULT_CHAIN_ID);
   }
 
->>>>>>> 692feeaa
   static void setupWeb3Signer(final long chainId) throws Exception {
     setupWeb3Signer(chainId, "");
   }
