--- conflicted
+++ resolved
@@ -224,7 +224,6 @@
 
   private MappedResults<ArtifactSigner> bulkLoadSigners(
       final AzureKeyVaultFactory azureKeyVaultFactory,
-<<<<<<< HEAD
       final AzureKeyVaultSignerFactory azureSignerFactory,
       final CachedAwsKmsClientFactory cachedAwsKmsClientFactory,
       final AwsKmsSignerFactory awsKmsSignerFactory) {
@@ -233,32 +232,6 @@
     }
     if (eth1Config.getAwsParameters().isEnabled()) {
       return bulkLoadAwsKeys(cachedAwsKmsClientFactory, awsKmsSignerFactory);
-=======
-      final AzureKeyVaultSignerFactory azureSignerFactory) {
-    final AzureKeyVaultParameters azureKeyVaultConfig = eth1Config.getAzureKeyVaultConfig();
-    if (azureKeyVaultConfig.isAzureKeyVaultEnabled()) {
-      LOG.info("Bulk loading keys from Azure key vault ... ");
-      final AzureKeyVault azureKeyVault =
-          azureKeyVaultFactory.createAzureKeyVault(
-              azureKeyVaultConfig.getClientId(),
-              azureKeyVaultConfig.getClientSecret(),
-              azureKeyVaultConfig.getKeyVaultName(),
-              azureKeyVaultConfig.getTenantId(),
-              azureKeyVaultConfig.getAuthenticationMode(),
-              azureKeyVaultConfig.getTimeout());
-      final SecpAzureBulkLoader secpAzureBulkLoader =
-          new SecpAzureBulkLoader(azureKeyVault, azureSignerFactory);
-      final MappedResults<ArtifactSigner> azureResult =
-          secpAzureBulkLoader.load(azureKeyVaultConfig);
-      LOG.info(
-          "Keys loaded from Azure: [{}], with error count: [{}]",
-          azureResult.getValues().size(),
-          azureResult.getErrorCount());
-      registerSignerLoadingHealthCheck(KEYS_CHECK_AZURE_BULK_LOADING, azureResult);
-      return azureResult;
-    } else {
-      return MappedResults.newSetInstance();
->>>>>>> 0bb49c62
     }
     return MappedResults.newSetInstance();
   }
@@ -273,7 +246,8 @@
             azureKeyVaultConfig.getClientSecret(),
             azureKeyVaultConfig.getKeyVaultName(),
             azureKeyVaultConfig.getTenantId(),
-            azureKeyVaultConfig.getAuthenticationMode());
+            azureKeyVaultConfig.getAuthenticationMode(),
+            azureKeyVaultConfig.getTimeout());
     final SecpAzureBulkLoader secpAzureBulkLoader =
         new SecpAzureBulkLoader(azureKeyVault, azureSignerFactory);
     final MappedResults<ArtifactSigner> azureResult = secpAzureBulkLoader.load(azureKeyVaultConfig);
