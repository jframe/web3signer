/*
 * Copyright 2020 ConsenSys AG.
 *
 * Licensed under the Apache License, Version 2.0 (the "License"); you may not use this file except in compliance with
 * the License. You may obtain a copy of the License at
 *
 * http://www.apache.org/licenses/LICENSE-2.0
 *
 * Unless required by applicable law or agreed to in writing, software distributed under the License is distributed on
 * an "AS IS" BASIS, WITHOUT WARRANTIES OR CONDITIONS OF ANY KIND, either express or implied. See the License for the
 * specific language governing permissions and limitations under the License.
 */
package tech.pegasys.web3signer.core;

import static tech.pegasys.web3signer.core.config.HealthCheckNames.KEYS_CHECK_AWS_BULK_LOADING;
import static tech.pegasys.web3signer.core.config.HealthCheckNames.KEYS_CHECK_AZURE_BULK_LOADING;
import static tech.pegasys.web3signer.core.config.HealthCheckNames.KEYS_CHECK_V3_KEYSTORES_BULK_LOADING;
import static tech.pegasys.web3signer.signing.KeyType.SECP256K1;

import tech.pegasys.web3signer.core.config.BaseConfig;
import tech.pegasys.web3signer.core.config.Eth1Config;
import tech.pegasys.web3signer.core.service.DownstreamPathCalculator;
import tech.pegasys.web3signer.core.service.VertxRequestTransmitter;
import tech.pegasys.web3signer.core.service.VertxRequestTransmitterFactory;
import tech.pegasys.web3signer.core.service.http.handlers.LogErrorHandler;
import tech.pegasys.web3signer.core.service.http.handlers.signing.Eth1SignForIdentifierHandler;
import tech.pegasys.web3signer.core.service.http.handlers.signing.SignerForIdentifier;
import tech.pegasys.web3signer.core.service.http.metrics.HttpApiMetrics;
import tech.pegasys.web3signer.core.service.jsonrpc.JsonDecoder;
import tech.pegasys.web3signer.core.service.jsonrpc.handlers.Eth1AccountsHandler;
import tech.pegasys.web3signer.core.service.jsonrpc.handlers.HttpResponseFactory;
import tech.pegasys.web3signer.core.service.jsonrpc.handlers.JsonRpcErrorHandler;
import tech.pegasys.web3signer.core.service.jsonrpc.handlers.JsonRpcHandler;
import tech.pegasys.web3signer.core.service.jsonrpc.handlers.PassThroughHandler;
import tech.pegasys.web3signer.core.service.jsonrpc.handlers.RequestMapper;
import tech.pegasys.web3signer.core.service.jsonrpc.handlers.internalresponse.EthSignResultProvider;
import tech.pegasys.web3signer.core.service.jsonrpc.handlers.internalresponse.EthSignTransactionResultProvider;
import tech.pegasys.web3signer.core.service.jsonrpc.handlers.internalresponse.InternalResponseHandler;
import tech.pegasys.web3signer.core.service.jsonrpc.handlers.sendtransaction.SendTransactionHandler;
import tech.pegasys.web3signer.core.service.jsonrpc.handlers.sendtransaction.transaction.TransactionFactory;
import tech.pegasys.web3signer.keystorage.azure.AzureKeyVault;
import tech.pegasys.web3signer.keystorage.common.MappedResults;
import tech.pegasys.web3signer.keystorage.hashicorp.HashicorpConnectionFactory;
import tech.pegasys.web3signer.signing.ArtifactSigner;
import tech.pegasys.web3signer.signing.ArtifactSignerProvider;
import tech.pegasys.web3signer.signing.EthSecpArtifactSigner;
import tech.pegasys.web3signer.signing.SecpArtifactSignature;
import tech.pegasys.web3signer.signing.bulkloading.SecpAwsBulkLoader;
import tech.pegasys.web3signer.signing.bulkloading.SecpAzureBulkLoader;
import tech.pegasys.web3signer.signing.bulkloading.SecpV3KeystoresBulkLoader;
import tech.pegasys.web3signer.signing.config.AzureKeyVaultFactory;
import tech.pegasys.web3signer.signing.config.AzureKeyVaultParameters;
import tech.pegasys.web3signer.signing.config.DefaultArtifactSignerProvider;
import tech.pegasys.web3signer.signing.config.KeystoresParameters;
import tech.pegasys.web3signer.signing.config.SecpArtifactSignerProviderAdapter;
import tech.pegasys.web3signer.signing.config.SignerLoader;
import tech.pegasys.web3signer.signing.config.metadata.Secp256k1ArtifactSignerFactory;
import tech.pegasys.web3signer.signing.config.metadata.interlock.InterlockKeyProvider;
import tech.pegasys.web3signer.signing.config.metadata.parser.YamlMapperFactory;
import tech.pegasys.web3signer.signing.config.metadata.parser.YamlSignerParser;
import tech.pegasys.web3signer.signing.config.metadata.yubihsm.YubiHsmOpaqueDataProvider;
import tech.pegasys.web3signer.signing.secp256k1.aws.AwsKmsSignerFactory;
import tech.pegasys.web3signer.signing.secp256k1.aws.CachedAwsKmsClientFactory;
import tech.pegasys.web3signer.signing.secp256k1.azure.AzureHttpClientFactory;
import tech.pegasys.web3signer.signing.secp256k1.azure.AzureKeyVaultSignerFactory;

import java.util.ArrayList;
import java.util.Collections;
import java.util.List;

import com.fasterxml.jackson.databind.DeserializationFeature;
import com.fasterxml.jackson.databind.ObjectMapper;
import io.vertx.core.Vertx;
import io.vertx.core.http.HttpClient;
import io.vertx.core.http.HttpMethod;
import io.vertx.core.json.JsonObject;
import io.vertx.ext.healthchecks.Status;
import io.vertx.ext.web.Router;
import io.vertx.ext.web.client.WebClientOptions;
import io.vertx.ext.web.handler.BodyHandler;
import io.vertx.ext.web.handler.ResponseContentTypeHandler;
import io.vertx.ext.web.impl.BlockingHandlerDecorator;
import org.apache.logging.log4j.LogManager;
import org.apache.logging.log4j.Logger;
import org.hyperledger.besu.plugin.services.MetricsSystem;

public class Eth1Runner extends Runner {
  public static final String PUBLIC_KEYS_PATH = "/api/v1/eth1/publicKeys";
  public static final String ROOT_PATH = "/";
  public static final String SIGN_PATH = "/api/v1/eth1/sign/:identifier";
  private static final Logger LOG = LogManager.getLogger();
  private final Eth1Config eth1Config;
  private final HttpResponseFactory responseFactory = new HttpResponseFactory();

  public Eth1Runner(final BaseConfig baseConfig, final Eth1Config eth1Config) {
    super(baseConfig);
    this.eth1Config = eth1Config;
  }

  @Override
  protected void populateRouter(final Context context) {
    final Router router = context.getRouter();
    final LogErrorHandler errorHandler = context.getErrorHandler();
    final ArtifactSignerProvider signerProvider = context.getArtifactSignerProvider();

    addPublicKeysListHandler(router, signerProvider, PUBLIC_KEYS_PATH, context.getErrorHandler());

    final SignerForIdentifier<SecpArtifactSignature> secpSigner =
        new SignerForIdentifier<>(signerProvider, this::formatSecpSignature, SECP256K1);
    router
        .route(HttpMethod.POST, SIGN_PATH)
        .handler(
            new BlockingHandlerDecorator(
                new Eth1SignForIdentifierHandler(
                    secpSigner,
                    new HttpApiMetrics(context.getMetricsSystem(), SECP256K1, signerProvider)),
                false))
        .failureHandler(errorHandler);

    final ArtifactSignerProvider secpArtifactSignerProvider =
        new SecpArtifactSignerProviderAdapter(signerProvider);

    loadSignerProvider(secpArtifactSignerProvider);

    // The order of the elements in the list DO matter
    addReloadHandler(
        router, List.of(signerProvider, secpArtifactSignerProvider), context.getErrorHandler());

    final DownstreamPathCalculator downstreamPathCalculator =
        new DownstreamPathCalculator(eth1Config.getDownstreamHttpPath());

    final WebClientOptions webClientOptions =
        new WebClientOptionsFactory().createWebClientOptions(eth1Config);
    final HttpClient downStreamConnection = context.getVertx().createHttpClient(webClientOptions);

    final VertxRequestTransmitterFactory transmitterFactory =
        responseBodyHandler ->
            new VertxRequestTransmitter(
                context.getVertx(),
                downStreamConnection,
                eth1Config.getDownstreamHttpRequestTimeout(),
                downstreamPathCalculator,
                responseBodyHandler);

    final JsonDecoder jsonDecoder = createJsonDecoder();
    final PassThroughHandler passThroughHandler =
        new PassThroughHandler(transmitterFactory, jsonDecoder);

    final RequestMapper requestMapper =
        createRequestMapper(
            transmitterFactory,
            secpArtifactSignerProvider,
            jsonDecoder,
            eth1Config.getChainId().id());

    router
        .route(HttpMethod.POST, ROOT_PATH)
        .produces(Runner.JSON)
        .handler(ResponseContentTypeHandler.create())
        .handler(BodyHandler.create())
        .failureHandler(new JsonRpcErrorHandler(new HttpResponseFactory()))
        .blockingHandler(new JsonRpcHandler(responseFactory, requestMapper, jsonDecoder), false);

    router.route().handler(BodyHandler.create()).handler(passThroughHandler);
  }

  @Override
  protected ArtifactSignerProvider createArtifactSignerProvider(
      final Vertx vertx, final MetricsSystem metricsSystem) {
    return new DefaultArtifactSignerProvider(
        () -> {
          final List<ArtifactSigner> signers = new ArrayList<>();
          final AzureKeyVaultFactory azureKeyVaultFactory = new AzureKeyVaultFactory();
          final AzureHttpClientFactory azureHttpClientFactory = new AzureHttpClientFactory();
          registerClose(azureKeyVaultFactory::close);
          final AzureKeyVaultSignerFactory azureSignerFactory =
              new AzureKeyVaultSignerFactory(azureKeyVaultFactory, azureHttpClientFactory);
          final CachedAwsKmsClientFactory cachedAwsKmsClientFactory =
              new CachedAwsKmsClientFactory(eth1Config.getAwsKmsClientCacheSize());
          final AwsKmsSignerFactory awsKmsSignerFactory =
              new AwsKmsSignerFactory(cachedAwsKmsClientFactory, true);
          signers.addAll(
              loadSignersFromKeyConfigFiles(
                      vertx, azureKeyVaultFactory, azureSignerFactory, awsKmsSignerFactory)
                  .getValues());
          signers.addAll(
              bulkLoadSigners(
                      azureKeyVaultFactory,
                      azureSignerFactory,
                      cachedAwsKmsClientFactory,
                      awsKmsSignerFactory)
                  .getValues());
          return signers;
        });
  }

  private MappedResults<ArtifactSigner> loadSignersFromKeyConfigFiles(
      final Vertx vertx,
      final AzureKeyVaultFactory azureKeyVaultFactory,
      final AzureKeyVaultSignerFactory azureSignerFactory,
      final AwsKmsSignerFactory awsKmsSignerFactory) {
    final HashicorpConnectionFactory hashicorpConnectionFactory = new HashicorpConnectionFactory();
    try (final InterlockKeyProvider interlockKeyProvider = new InterlockKeyProvider(vertx);
        final YubiHsmOpaqueDataProvider yubiHsmOpaqueDataProvider =
            new YubiHsmOpaqueDataProvider()) {

      final Secp256k1ArtifactSignerFactory ethSecpArtifactSignerFactory =
          new Secp256k1ArtifactSignerFactory(
              hashicorpConnectionFactory,
              baseConfig.getKeyConfigPath(),
              azureSignerFactory,
              interlockKeyProvider,
              yubiHsmOpaqueDataProvider,
              EthSecpArtifactSigner::new,
              azureKeyVaultFactory,
              awsKmsSignerFactory,
              true);

      return new SignerLoader(baseConfig.keystoreParallelProcessingEnabled())
          .load(
              baseConfig.getKeyConfigPath(),
              "yaml",
              new YamlSignerParser(
                  List.of(ethSecpArtifactSignerFactory),
                  YamlMapperFactory.createYamlMapper(baseConfig.getKeyStoreConfigFileMaxSize())));
    }
  }

  private MappedResults<ArtifactSigner> bulkLoadSigners(
      final AzureKeyVaultFactory azureKeyVaultFactory,
<<<<<<< HEAD
      final AzureKeyVaultSignerFactory azureSignerFactory,
      final CachedAwsKmsClientFactory cachedAwsKmsClientFactory,
      final AwsKmsSignerFactory awsKmsSignerFactory) {
    if (eth1Config.getAzureKeyVaultConfig().isAzureKeyVaultEnabled()) {
      return bulkLoadAzureKeys(azureKeyVaultFactory, azureSignerFactory);
    }
    if (eth1Config.getAwsParameters().isEnabled()) {
      return bulkLoadAwsKeys(cachedAwsKmsClientFactory, awsKmsSignerFactory);
    }
    return MappedResults.newSetInstance();
  }

  private MappedResults<ArtifactSigner> bulkLoadAzureKeys(
      AzureKeyVaultFactory azureKeyVaultFactory, AzureKeyVaultSignerFactory azureSignerFactory) {
    LOG.info("Bulk loading keys from Azure key vault ... ");
    final AzureKeyVaultParameters azureKeyVaultConfig = eth1Config.getAzureKeyVaultConfig();
    final AzureKeyVault azureKeyVault =
        azureKeyVaultFactory.createAzureKeyVault(
            azureKeyVaultConfig.getClientId(),
            azureKeyVaultConfig.getClientSecret(),
            azureKeyVaultConfig.getKeyVaultName(),
            azureKeyVaultConfig.getTenantId(),
            azureKeyVaultConfig.getAuthenticationMode(),
            azureKeyVaultConfig.getTimeout());
    final SecpAzureBulkLoader secpAzureBulkLoader =
        new SecpAzureBulkLoader(azureKeyVault, azureSignerFactory);
    final MappedResults<ArtifactSigner> azureResult = secpAzureBulkLoader.load(azureKeyVaultConfig);
    LOG.info(
        "Keys loaded from Azure: [{}], with error count: [{}]",
        azureResult.getValues().size(),
        azureResult.getErrorCount());
    registerSignerLoadingHealthCheck(KEYS_CHECK_AZURE_BULK_LOADING, azureResult);
    return azureResult;
  }

  private MappedResults<ArtifactSigner> bulkLoadAwsKeys(
      CachedAwsKmsClientFactory cachedAwsKmsClientFactory,
      AwsKmsSignerFactory awsKmsSignerFactory) {
    LOG.info("Bulk loading keys from AWS KMS key vault ... ");
    final SecpAwsBulkLoader secpAwsBulkLoader =
        new SecpAwsBulkLoader(cachedAwsKmsClientFactory, awsKmsSignerFactory);
    final MappedResults<ArtifactSigner> awsResult =
        secpAwsBulkLoader.load(eth1Config.getAwsParameters());
    LOG.info(
        "Keys loaded from AWS: [{}], with error count: [{}]",
        awsResult.getValues().size(),
        awsResult.getErrorCount());
    registerSignerLoadingHealthCheck(KEYS_CHECK_AWS_BULK_LOADING, awsResult);
    return awsResult;
=======
      final AzureKeyVaultSignerFactory azureSignerFactory) {
    MappedResults<ArtifactSigner> results = MappedResults.newSetInstance();
    final AzureKeyVaultParameters azureKeyVaultConfig = eth1Config.getAzureKeyVaultConfig();
    if (azureKeyVaultConfig.isAzureKeyVaultEnabled()) {
      LOG.info("Bulk loading keys from Azure key vault ... ");
      final AzureKeyVault azureKeyVault =
          azureKeyVaultFactory.createAzureKeyVault(
              azureKeyVaultConfig.getClientId(),
              azureKeyVaultConfig.getClientSecret(),
              azureKeyVaultConfig.getKeyVaultName(),
              azureKeyVaultConfig.getTenantId(),
              azureKeyVaultConfig.getAuthenticationMode(),
              azureKeyVaultConfig.getTimeout());
      final SecpAzureBulkLoader secpAzureBulkLoader =
          new SecpAzureBulkLoader(azureKeyVault, azureSignerFactory);
      final MappedResults<ArtifactSigner> azureResult =
          secpAzureBulkLoader.load(azureKeyVaultConfig);
      LOG.info(
          "Keys loaded from Azure: [{}], with error count: [{}]",
          azureResult.getValues().size(),
          azureResult.getErrorCount());
      registerSignerLoadingHealthCheck(KEYS_CHECK_AZURE_BULK_LOADING, azureResult);
      results = MappedResults.merge(results, azureResult);
    }

    // v3 bulk loading
    results = MappedResults.merge(results, bulkloadV3Keystores());

    return results;
  }

  private MappedResults<ArtifactSigner> bulkloadV3Keystores() {
    final KeystoresParameters v3WalletBLParams = eth1Config.getV3KeystoresBulkLoadParameters();
    if (!v3WalletBLParams.isEnabled()) {
      return MappedResults.newInstance(Collections.emptyList(), 0);
    }

    LOG.info("Bulk loading v3 keystore files ... ");
    final MappedResults<ArtifactSigner> walletResults =
        SecpV3KeystoresBulkLoader.loadV3KeystoresUsingPasswordFileOrDir(
            v3WalletBLParams.getKeystoresPath(),
            v3WalletBLParams.hasKeystoresPasswordFile()
                ? v3WalletBLParams.getKeystoresPasswordFile()
                : v3WalletBLParams.getKeystoresPasswordsPath());
    LOG.info(
        "Keys loaded from v3 keystores files: [{}], with error count: [{}]",
        walletResults.getValues().size(),
        walletResults.getErrorCount());
    registerSignerLoadingHealthCheck(KEYS_CHECK_V3_KEYSTORES_BULK_LOADING, walletResults);
    return walletResults;
>>>>>>> a8d93dd8
  }

  private String formatSecpSignature(final SecpArtifactSignature signature) {
    return SecpArtifactSignature.toBytes(signature).toHexString();
  }

  public static JsonDecoder createJsonDecoder() {
    // Force Transaction Deserialization to fail if missing expected properties
    final ObjectMapper jsonObjectMapper = new ObjectMapper();
    jsonObjectMapper.configure(DeserializationFeature.FAIL_ON_NULL_CREATOR_PROPERTIES, true);
    jsonObjectMapper.configure(DeserializationFeature.FAIL_ON_MISSING_CREATOR_PROPERTIES, true);

    return new JsonDecoder(jsonObjectMapper);
  }

  private RequestMapper createRequestMapper(
      final VertxRequestTransmitterFactory transmitterFactory,
      final ArtifactSignerProvider signerProviderMappedToEth1Address,
      final JsonDecoder jsonDecoder,
      final long chainId) {
    final PassThroughHandler defaultHandler =
        new PassThroughHandler(transmitterFactory, jsonDecoder);
    final SignerForIdentifier<SecpArtifactSignature> secpSigner =
        new SignerForIdentifier<>(
            signerProviderMappedToEth1Address, this::formatSecpSignature, SECP256K1);
    final TransactionFactory transactionFactory =
        new TransactionFactory(chainId, jsonDecoder, transmitterFactory);
    final SendTransactionHandler sendTransactionHandler =
        new SendTransactionHandler(chainId, transactionFactory, transmitterFactory, secpSigner);

    final RequestMapper requestMapper = new RequestMapper(defaultHandler);
    requestMapper.addHandler(
        "eth_accounts",
        new InternalResponseHandler<>(
            responseFactory,
            new Eth1AccountsHandler(signerProviderMappedToEth1Address::availableIdentifiers)));
    requestMapper.addHandler(
        "eth_sign",
        new InternalResponseHandler<>(responseFactory, new EthSignResultProvider(secpSigner)));
    requestMapper.addHandler(
        "eth_signTransaction",
        new InternalResponseHandler<>(
            responseFactory,
            new EthSignTransactionResultProvider(chainId, secpSigner, jsonDecoder)));
    requestMapper.addHandler("eth_sendTransaction", sendTransactionHandler);
    requestMapper.addHandler("eea_sendTransaction", sendTransactionHandler);

    return requestMapper;
  }

  private void loadSignerProvider(final ArtifactSignerProvider signerProvider) {
    try {
      signerProvider.load().get(); // wait for signers to get loaded ...
    } catch (final Exception e) {
      throw new InitializationException(e);
    }
  }

  private void registerSignerLoadingHealthCheck(
      final String name, final MappedResults<ArtifactSigner> result) {
    super.registerHealthCheckProcedure(
        name,
        promise -> {
          final JsonObject statusJson =
              new JsonObject()
                  .put("keys-loaded", result.getValues().size())
                  .put("error-count", result.getErrorCount());
          promise.complete(
              result.getErrorCount() > 0 ? Status.KO(statusJson) : Status.OK(statusJson));
        });
  }
}<|MERGE_RESOLUTION|>--- conflicted
+++ resolved
@@ -227,41 +227,45 @@
   }
 
   private MappedResults<ArtifactSigner> bulkLoadSigners(
-      final AzureKeyVaultFactory azureKeyVaultFactory,
-<<<<<<< HEAD
-      final AzureKeyVaultSignerFactory azureSignerFactory,
-      final CachedAwsKmsClientFactory cachedAwsKmsClientFactory,
-      final AwsKmsSignerFactory awsKmsSignerFactory) {
+          final AzureKeyVaultFactory azureKeyVaultFactory,
+          final AzureKeyVaultSignerFactory azureSignerFactory,
+          final CachedAwsKmsClientFactory cachedAwsKmsClientFactory,
+          final AwsKmsSignerFactory awsKmsSignerFactory) {
+    MappedResults<ArtifactSigner> results = MappedResults.newSetInstance();
     if (eth1Config.getAzureKeyVaultConfig().isAzureKeyVaultEnabled()) {
-      return bulkLoadAzureKeys(azureKeyVaultFactory, azureSignerFactory);
+      results = MappedResults.merge(results, bulkLoadAzureKeys(azureKeyVaultFactory, azureSignerFactory));
     }
     if (eth1Config.getAwsParameters().isEnabled()) {
-      return bulkLoadAwsKeys(cachedAwsKmsClientFactory, awsKmsSignerFactory);
-    }
-    return MappedResults.newSetInstance();
+      results = MappedResults.merge(results, bulkLoadAwsKeys(cachedAwsKmsClientFactory, awsKmsSignerFactory));
+    }
+
+    // v3 bulk loading
+    results = MappedResults.merge(results, bulkloadV3Keystores());
+
+    return results;
   }
 
   private MappedResults<ArtifactSigner> bulkLoadAzureKeys(
-      AzureKeyVaultFactory azureKeyVaultFactory, AzureKeyVaultSignerFactory azureSignerFactory) {
-    LOG.info("Bulk loading keys from Azure key vault ... ");
-    final AzureKeyVaultParameters azureKeyVaultConfig = eth1Config.getAzureKeyVaultConfig();
-    final AzureKeyVault azureKeyVault =
-        azureKeyVaultFactory.createAzureKeyVault(
-            azureKeyVaultConfig.getClientId(),
-            azureKeyVaultConfig.getClientSecret(),
-            azureKeyVaultConfig.getKeyVaultName(),
-            azureKeyVaultConfig.getTenantId(),
-            azureKeyVaultConfig.getAuthenticationMode(),
-            azureKeyVaultConfig.getTimeout());
-    final SecpAzureBulkLoader secpAzureBulkLoader =
-        new SecpAzureBulkLoader(azureKeyVault, azureSignerFactory);
-    final MappedResults<ArtifactSigner> azureResult = secpAzureBulkLoader.load(azureKeyVaultConfig);
-    LOG.info(
-        "Keys loaded from Azure: [{}], with error count: [{}]",
-        azureResult.getValues().size(),
-        azureResult.getErrorCount());
-    registerSignerLoadingHealthCheck(KEYS_CHECK_AZURE_BULK_LOADING, azureResult);
-    return azureResult;
+            AzureKeyVaultFactory azureKeyVaultFactory, AzureKeyVaultSignerFactory azureSignerFactory) {
+        LOG.info("Bulk loading keys from Azure key vault ... ");
+        final AzureKeyVaultParameters azureKeyVaultConfig = eth1Config.getAzureKeyVaultConfig();
+        final AzureKeyVault azureKeyVault =
+                azureKeyVaultFactory.createAzureKeyVault(
+                        azureKeyVaultConfig.getClientId(),
+                        azureKeyVaultConfig.getClientSecret(),
+                        azureKeyVaultConfig.getKeyVaultName(),
+                        azureKeyVaultConfig.getTenantId(),
+                        azureKeyVaultConfig.getAuthenticationMode(),
+                        azureKeyVaultConfig.getTimeout());
+        final SecpAzureBulkLoader secpAzureBulkLoader =
+                new SecpAzureBulkLoader(azureKeyVault, azureSignerFactory);
+        final MappedResults<ArtifactSigner> azureResult = secpAzureBulkLoader.load(azureKeyVaultConfig);
+        LOG.info(
+                "Keys loaded from Azure: [{}], with error count: [{}]",
+                azureResult.getValues().size(),
+                azureResult.getErrorCount());
+        registerSignerLoadingHealthCheck(KEYS_CHECK_AZURE_BULK_LOADING, azureResult);
+        return azureResult;
   }
 
   private MappedResults<ArtifactSigner> bulkLoadAwsKeys(
@@ -278,36 +282,6 @@
         awsResult.getErrorCount());
     registerSignerLoadingHealthCheck(KEYS_CHECK_AWS_BULK_LOADING, awsResult);
     return awsResult;
-=======
-      final AzureKeyVaultSignerFactory azureSignerFactory) {
-    MappedResults<ArtifactSigner> results = MappedResults.newSetInstance();
-    final AzureKeyVaultParameters azureKeyVaultConfig = eth1Config.getAzureKeyVaultConfig();
-    if (azureKeyVaultConfig.isAzureKeyVaultEnabled()) {
-      LOG.info("Bulk loading keys from Azure key vault ... ");
-      final AzureKeyVault azureKeyVault =
-          azureKeyVaultFactory.createAzureKeyVault(
-              azureKeyVaultConfig.getClientId(),
-              azureKeyVaultConfig.getClientSecret(),
-              azureKeyVaultConfig.getKeyVaultName(),
-              azureKeyVaultConfig.getTenantId(),
-              azureKeyVaultConfig.getAuthenticationMode(),
-              azureKeyVaultConfig.getTimeout());
-      final SecpAzureBulkLoader secpAzureBulkLoader =
-          new SecpAzureBulkLoader(azureKeyVault, azureSignerFactory);
-      final MappedResults<ArtifactSigner> azureResult =
-          secpAzureBulkLoader.load(azureKeyVaultConfig);
-      LOG.info(
-          "Keys loaded from Azure: [{}], with error count: [{}]",
-          azureResult.getValues().size(),
-          azureResult.getErrorCount());
-      registerSignerLoadingHealthCheck(KEYS_CHECK_AZURE_BULK_LOADING, azureResult);
-      results = MappedResults.merge(results, azureResult);
-    }
-
-    // v3 bulk loading
-    results = MappedResults.merge(results, bulkloadV3Keystores());
-
-    return results;
   }
 
   private MappedResults<ArtifactSigner> bulkloadV3Keystores() {
@@ -329,7 +303,6 @@
         walletResults.getErrorCount());
     registerSignerLoadingHealthCheck(KEYS_CHECK_V3_KEYSTORES_BULK_LOADING, walletResults);
     return walletResults;
->>>>>>> a8d93dd8
   }
 
   private String formatSecpSignature(final SecpArtifactSignature signature) {
