--- conflicted
+++ resolved
@@ -12,16 +12,10 @@
  */
 package tech.pegasys.web3signer.core.service.jsonrpc.handlers.signing;
 
-<<<<<<< HEAD
-import static tech.pegasys.web3signer.core.service.jsonrpc.handlers.sendtransaction.transaction.Transaction.longToBytes;
-import static tech.pegasys.web3signer.core.service.jsonrpc.response.JsonRpcError.SIGNING_FROM_IS_NOT_AN_UNLOCKED_ACCOUNT;
-import static tech.pegasys.web3signer.core.util.Eth1AddressUtil.signerPublicKeyFromAddress;
-=======
 import static org.web3j.utils.Numeric.toHexString;
 import static tech.pegasys.web3signer.core.service.jsonrpc.handlers.sendtransaction.transaction.Transaction.longToBytes;
 import static tech.pegasys.web3signer.core.service.jsonrpc.response.JsonRpcError.SIGNING_FROM_IS_NOT_AN_UNLOCKED_ACCOUNT;
 import static tech.pegasys.web3signer.signing.util.IdentifierUtils.normaliseIdentifier;
->>>>>>> 692feeaa
 
 import tech.pegasys.web3signer.core.service.http.handlers.signing.SignerForIdentifier;
 import tech.pegasys.web3signer.core.service.jsonrpc.exceptions.JsonRpcException;
@@ -30,73 +24,24 @@
 import tech.pegasys.web3signer.signing.secp256k1.Signature;
 
 import java.nio.ByteBuffer;
-<<<<<<< HEAD
-import java.util.Optional;
 
-import org.apache.logging.log4j.LogManager;
-import org.apache.logging.log4j.Logger;
-=======
-
->>>>>>> 692feeaa
 import org.apache.tuweni.bytes.Bytes;
 import org.web3j.crypto.Sign.SignatureData;
 import org.web3j.crypto.TransactionEncoder;
 import org.web3j.crypto.transaction.type.TransactionType;
-<<<<<<< HEAD
-import org.web3j.utils.Numeric;
-=======
->>>>>>> 692feeaa
 
 public class TransactionSerializer {
 
   protected final SignerForIdentifier<SecpArtifactSignature> secpSigner;
   protected final long chainId;
 
-<<<<<<< HEAD
-  public TransactionSerializer(final ArtifactSignerProvider signer, final long chainId) {
-    this.signer = signer;
-=======
   public TransactionSerializer(
       final SignerForIdentifier<SecpArtifactSignature> secpSigner, final long chainId) {
     this.secpSigner = secpSigner;
->>>>>>> 692feeaa
     this.chainId = chainId;
   }
 
   public String serialize(final Transaction transaction) {
-<<<<<<< HEAD
-
-    SignatureData signatureData = null;
-
-    if (!transaction.isEip1559()) {
-      signatureData = new SignatureData(longToBytes(chainId), new byte[] {}, new byte[] {});
-    }
-
-    byte[] bytesToSign = transaction.rlpEncode(signatureData);
-
-    if (transaction.isEip1559()) {
-      bytesToSign = prependEip1559TransactionType(bytesToSign);
-    }
-
-    final Signature signature = sign(transaction.sender(), bytesToSign);
-
-    SignatureData web3jSignature =
-        new SignatureData(
-            signature.getV().toByteArray(),
-            signature.getR().toByteArray(),
-            signature.getS().toByteArray());
-
-    if (!transaction.isEip1559()) {
-      web3jSignature = TransactionEncoder.createEip155SignatureData(web3jSignature, chainId);
-    }
-
-    byte[] serializedBytes = transaction.rlpEncode(web3jSignature);
-    if (transaction.isEip1559()) {
-      serializedBytes = prependEip1559TransactionType(serializedBytes);
-    }
-
-    return Numeric.toHexString(serializedBytes);
-=======
     if (transaction.isEip1559()) {
       return toHexString(serializeEip1559(transaction));
     } else {
@@ -144,33 +89,5 @@
         signature.getV().toByteArray(),
         signature.getR().toByteArray(),
         signature.getS().toByteArray());
->>>>>>> 692feeaa
-  }
-
-  private Signature sign(final String sender, final byte[] bytesToSign) {
-    Optional<String> publicKey = signerPublicKeyFromAddress(signer, sender);
-
-    if (publicKey.isEmpty()) {
-      LOG.debug("From address ({}) does not match any available account", sender);
-      throw new JsonRpcException(SIGNING_FROM_IS_NOT_AN_UNLOCKED_ACCOUNT);
-    }
-
-    final SecpArtifactSignature artifactSignature =
-        signer
-            .getSigner(publicKey.get())
-            .map(
-                artifactSigner ->
-                    (SecpArtifactSignature) artifactSigner.sign(Bytes.of(bytesToSign)))
-            .get();
-
-    final Signature signature = artifactSignature.getSignatureData();
-    return signature;
-  }
-
-  private static byte[] prependEip1559TransactionType(byte[] bytesToSign) {
-    return ByteBuffer.allocate(bytesToSign.length + 1)
-        .put(TransactionType.EIP1559.getRlpType())
-        .put(bytesToSign)
-        .array();
   }
 }