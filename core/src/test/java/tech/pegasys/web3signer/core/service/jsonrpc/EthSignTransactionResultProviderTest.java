/*
 * Copyright 2023 ConsenSys AG.
 *
 * Licensed under the Apache License, Version 2.0 (the "License"); you may not use this file except in compliance with
 * the License. You may obtain a copy of the License at
 *
 * http://www.apache.org/licenses/LICENSE-2.0
 *
 * Unless required by applicable law or agreed to in writing, software distributed under the License is distributed on
 * an "AS IS" BASIS, WITHOUT WARRANTIES OR CONDITIONS OF ANY KIND, either express or implied. See the License for the
 * specific language governing permissions and limitations under the License.
 */
package tech.pegasys.web3signer.core.service.jsonrpc;

import static org.assertj.core.api.Assertions.assertThat;
import static org.assertj.core.api.Assertions.catchThrowable;
import static org.mockito.ArgumentMatchers.any;
import static org.mockito.Mockito.doAnswer;
import static org.mockito.Mockito.doReturn;
import static org.mockito.Mockito.when;
import static tech.pegasys.web3signer.core.service.jsonrpc.response.JsonRpcError.INVALID_PARAMS;
import static tech.pegasys.web3signer.core.service.jsonrpc.response.JsonRpcError.SIGNING_FROM_IS_NOT_AN_UNLOCKED_ACCOUNT;

import tech.pegasys.web3signer.core.service.http.handlers.signing.SignerForIdentifier;
import tech.pegasys.web3signer.core.service.jsonrpc.exceptions.JsonRpcException;
import tech.pegasys.web3signer.core.service.jsonrpc.handlers.internalresponse.EthSignTransactionResultProvider;
import tech.pegasys.web3signer.signing.SecpArtifactSignature;
import tech.pegasys.web3signer.signing.secp256k1.EthPublicKeyUtils;
import tech.pegasys.web3signer.signing.secp256k1.Signature;

import java.math.BigInteger;
import java.security.interfaces.ECPublicKey;
import java.util.Collections;
import java.util.List;
import java.util.Optional;
import java.util.Set;
import java.util.stream.Stream;

import com.fasterxml.jackson.databind.DeserializationFeature;
import com.fasterxml.jackson.databind.ObjectMapper;
import io.vertx.core.json.JsonObject;
import org.apache.tuweni.bytes.Bytes;
import org.junit.jupiter.api.BeforeAll;
import org.junit.jupiter.api.Test;
import org.junit.jupiter.api.extension.ExtendWith;
import org.junit.jupiter.api.extension.ExtensionContext;
import org.junit.jupiter.params.ParameterizedTest;
import org.junit.jupiter.params.provider.Arguments;
import org.junit.jupiter.params.provider.ArgumentsProvider;
import org.junit.jupiter.params.provider.ArgumentsSource;
import org.junit.jupiter.params.provider.NullSource;
import org.mockito.Mock;
import org.mockito.junit.jupiter.MockitoExtension;
import org.web3j.crypto.Credentials;
import org.web3j.crypto.ECKeyPair;
import org.web3j.crypto.Keys;
import org.web3j.crypto.Sign;

@ExtendWith(MockitoExtension.class)
public class EthSignTransactionResultProviderTest {

  private static JsonDecoder jsonDecoder;
  private static long chainId;

  @Mock SignerForIdentifier<SecpArtifactSignature> mockSignerForIdentifier;

  @BeforeAll
  static void beforeAll() {
    final ObjectMapper jsonObjectMapper = new ObjectMapper();
    jsonObjectMapper.configure(DeserializationFeature.FAIL_ON_NULL_CREATOR_PROPERTIES, true);
    jsonObjectMapper.configure(DeserializationFeature.FAIL_ON_MISSING_CREATOR_PROPERTIES, true);
    jsonDecoder = new JsonDecoder(jsonObjectMapper);
    chainId = 44844;
  }

  @ParameterizedTest
  @ArgumentsSource(InvalidParamsProvider.class)
  @NullSource
  public void ifParamIsInvalidExceptionIsThrownWithInvalidParams(final Object params) {
    final EthSignTransactionResultProvider resultProvider =
        new EthSignTransactionResultProvider(chainId, mockSignerForIdentifier, jsonDecoder);

    final JsonRpcRequest request = new JsonRpcRequest("2.0", "eth_signTransaction");
    request.setId(new JsonRpcRequestId(1));
    request.setParams(params);

    final Throwable thrown = catchThrowable(() -> resultProvider.createResponseResult(request));
    assertThat(thrown).isInstanceOf(JsonRpcException.class);
    final JsonRpcException rpcException = (JsonRpcException) thrown;
    assertThat(rpcException.getJsonRpcError()).isEqualTo(INVALID_PARAMS);
  }

  @Test
  public void ifAddressIsNotUnlockedExceptionIsThrownWithSigningNotUnlocked() {

    final EthSignTransactionResultProvider resultProvider =
        new EthSignTransactionResultProvider(chainId, mockSignerForIdentifier, jsonDecoder);

    final JsonRpcRequest request = new JsonRpcRequest("2.0", "eth_signTransaction");
    request.setId(new JsonRpcRequestId(1));
    request.setParams(List.of(getTxParameters()));
    final Throwable thrown = catchThrowable(() -> resultProvider.createResponseResult(request));
    assertThat(thrown).isInstanceOf(JsonRpcException.class);
    final JsonRpcException rpcException = (JsonRpcException) thrown;
    assertThat(rpcException.getJsonRpcError()).isEqualTo(SIGNING_FROM_IS_NOT_AN_UNLOCKED_ACCOUNT);
  }

  @Test
  public void signatureHasTheExpectedFormat() {
    final Credentials cs =
        Credentials.create("0x1618fc3e47aec7e70451256e033b9edb67f4c469258d8e2fbb105552f141ae41");
    final ECPublicKey key = EthPublicKeyUtils.createPublicKey(cs.getEcKeyPair().getPublicKey());
    final String addr = Keys.getAddress(EthPublicKeyUtils.toHexString(key));

    final BigInteger v = BigInteger.ONE;
    final BigInteger r = BigInteger.TWO;
    final BigInteger s = BigInteger.TEN;
<<<<<<< HEAD
    doReturn(new SecpArtifactSignature(new Signature(v, r, s)))
        .when(mockSigner)
        .sign(any(Bytes.class));

    doReturn(Set.of(EthPublicKeyUtils.toHexString(key)))
        .when(mockSignerProvider)
        .availableIdentifiers();
    doReturn(Optional.of(mockSigner)).when(mockSignerProvider).getSigner(anyString());
=======
    doReturn(Optional.of(new SecpArtifactSignature(new Signature(v, r, s))))
        .when(mockSignerForIdentifier)
        .signAndGetArtifactSignature(any(String.class), any(Bytes.class));
    when(mockSignerForIdentifier.isSignerAvailable(any(String.class))).thenReturn(true);
>>>>>>> 692feeaa
    final EthSignTransactionResultProvider resultProvider =
        new EthSignTransactionResultProvider(chainId, mockSignerForIdentifier, jsonDecoder);

    final JsonRpcRequest request = new JsonRpcRequest("2.0", "eth_signTransaction");
    final int id = 1;
    request.setId(new JsonRpcRequestId(id));
    final JsonObject params = getTxParameters();
    params.put("from", addr);
    request.setParams(params);

    final Object result = resultProvider.createResponseResult(request);
    assertThat(result).isInstanceOf(String.class);
    final String signedTx = (String) result;
    assertThat(signedTx).hasSize(72);
  }

  @Test
  public void nonceNotProvidedExceptionIsThrownWithInvalidParams() {

    final EthSignTransactionResultProvider resultProvider =
        new EthSignTransactionResultProvider(chainId, mockSignerForIdentifier, jsonDecoder);

    final JsonObject params = getTxParameters();
    params.remove("nonce");
    final JsonRpcRequest request = new JsonRpcRequest("2.0", "eth_signTransaction");
    final int id = 1;
    request.setId(new JsonRpcRequestId(id));
    request.setParams(params);
    final Throwable thrown = catchThrowable(() -> resultProvider.createResponseResult(request));
    assertThat(thrown).isInstanceOf(JsonRpcException.class);
    final JsonRpcException rpcException = (JsonRpcException) thrown;
    assertThat(rpcException.getJsonRpcError()).isEqualTo(INVALID_PARAMS);
  }

  @Test
  public void returnsExpectedSignatureForFrontierTransaction() {
    assertThat(executeEthSignTransaction(getTxParameters()))
        .isEqualTo(
            "0xf862468082760094627306090abab3a6e1400e9345bc60c78a8bef57020083015e7ba0e2b345c1c5af05f518e7fd716459fd41d4af3e355b4afb48d8fddc21eae98c13a043975efec1fcfd03f7af77c4a402510981a088765b180bc84163ecba8f01f46d");
  }

  @Test
  public void returnsExpectedSignatureForEip1559Transaction() {
    assertThat(executeEthSignTransaction(get1559TxParameters()))
        .isEqualTo(
            "0x02f86482af2c46010282760094627306090abab3a6e1400e9345bc60c78a8bef570200c080a0c12c61390b8e6c5cded74c3356bdfcace12f2df6ef936bb57b6ae396d430faafa04ac0efe035ef864a63381825e445eb58ad2d01f3927e8c814b5442949847338d");
  }

  private String executeEthSignTransaction(final JsonObject params) {
    final Credentials cs =
        Credentials.create("0x1618fc3e47aec7e70451256e033b9edb67f4c469258d8e2fbb105552f141ae41");
    final ECPublicKey key = EthPublicKeyUtils.createPublicKey(cs.getEcKeyPair().getPublicKey());
    final String addr = Keys.getAddress(EthPublicKeyUtils.toHexString(key));

    doAnswer(
            answer -> {
              Bytes data = answer.getArgument(1, Bytes.class);
              return signDataForKey(data, cs.getEcKeyPair());
            })
<<<<<<< HEAD
        .when(mockSigner)
        .sign(any(Bytes.class));
    doReturn(Set.of(EthPublicKeyUtils.toHexString(key)))
        .when(mockSignerProvider)
        .availableIdentifiers();
    doReturn(Optional.of(mockSigner)).when(mockSignerProvider).getSigner(anyString());
=======
        .when(mockSignerForIdentifier)
        .signAndGetArtifactSignature(any(String.class), any(Bytes.class));

    when(mockSignerForIdentifier.isSignerAvailable(any(String.class))).thenReturn(true);

>>>>>>> 692feeaa
    final EthSignTransactionResultProvider resultProvider =
        new EthSignTransactionResultProvider(chainId, mockSignerForIdentifier, jsonDecoder);

    params.put("from", addr);
    final JsonRpcRequest request = new JsonRpcRequest("2.0", "eth_signTransaction");
    final int id = 1;
    request.setId(new JsonRpcRequestId(id));
    request.setParams(params);

    final Object result = resultProvider.createResponseResult(request);
    assertThat(result).isInstanceOf(String.class);
    return (String) result;
  }

  private static JsonObject getTxParameters() {
    final JsonObject jsonObject = new JsonObject();
    jsonObject.put("from", "0x0c8f735bc186ea3842e640ffdcb474def3e767a0");
    jsonObject.put("to", "0x627306090abaB3A6e1400e9345bC60c78a8BEf57");
    jsonObject.put("gasPrice", "0x0");
    jsonObject.put("gas", "0x7600");
    jsonObject.put("nonce", "0x46");
    jsonObject.put("value", "0x2");
    jsonObject.put("data", "0x0");
    return jsonObject;
  }

  private static JsonObject get1559TxParameters() {
    final JsonObject jsonObject = new JsonObject();
    jsonObject.put("from", "0x0c8f735bc186ea3842e640ffdcb474def3e767a0");
    jsonObject.put("to", "0x627306090abaB3A6e1400e9345bC60c78a8BEf57");
    jsonObject.put("maxPriorityFeePerGas", "0x1");
    jsonObject.put("maxFeePerGas", "0x2");
    jsonObject.put("gas", "0x7600");
    jsonObject.put("nonce", "0x46");
    jsonObject.put("value", "0x2");
    jsonObject.put("data", "0x0");
    return jsonObject;
  }

  private static class InvalidParamsProvider implements ArgumentsProvider {
    @Override
    public Stream<? extends Arguments> provideArguments(final ExtensionContext context) {
      return Stream.of(
          Arguments.of(Collections.emptyList()),
          Arguments.of(Collections.singleton(2)),
          Arguments.of(List.of(1, 2, 3)),
          Arguments.of(new Object()));
    }
  }

  private Optional<SecpArtifactSignature> signDataForKey(Bytes data, ECKeyPair ecKeyPair) {
    final Sign.SignatureData signature = Sign.signPrefixedMessage(data.toArrayUnsafe(), ecKeyPair);
    final SecpArtifactSignature secpArtifactSignature =
        new SecpArtifactSignature(
            new Signature(
                new BigInteger(signature.getV()),
                new BigInteger(1, signature.getR()),
                new BigInteger(1, signature.getS())));
    return Optional.of(secpArtifactSignature);
  }
}<|MERGE_RESOLUTION|>--- conflicted
+++ resolved
@@ -115,21 +115,10 @@
     final BigInteger v = BigInteger.ONE;
     final BigInteger r = BigInteger.TWO;
     final BigInteger s = BigInteger.TEN;
-<<<<<<< HEAD
-    doReturn(new SecpArtifactSignature(new Signature(v, r, s)))
-        .when(mockSigner)
-        .sign(any(Bytes.class));
-
-    doReturn(Set.of(EthPublicKeyUtils.toHexString(key)))
-        .when(mockSignerProvider)
-        .availableIdentifiers();
-    doReturn(Optional.of(mockSigner)).when(mockSignerProvider).getSigner(anyString());
-=======
     doReturn(Optional.of(new SecpArtifactSignature(new Signature(v, r, s))))
         .when(mockSignerForIdentifier)
         .signAndGetArtifactSignature(any(String.class), any(Bytes.class));
     when(mockSignerForIdentifier.isSignerAvailable(any(String.class))).thenReturn(true);
->>>>>>> 692feeaa
     final EthSignTransactionResultProvider resultProvider =
         new EthSignTransactionResultProvider(chainId, mockSignerForIdentifier, jsonDecoder);
 
@@ -189,20 +178,11 @@
               Bytes data = answer.getArgument(1, Bytes.class);
               return signDataForKey(data, cs.getEcKeyPair());
             })
-<<<<<<< HEAD
-        .when(mockSigner)
-        .sign(any(Bytes.class));
-    doReturn(Set.of(EthPublicKeyUtils.toHexString(key)))
-        .when(mockSignerProvider)
-        .availableIdentifiers();
-    doReturn(Optional.of(mockSigner)).when(mockSignerProvider).getSigner(anyString());
-=======
         .when(mockSignerForIdentifier)
         .signAndGetArtifactSignature(any(String.class), any(Bytes.class));
 
     when(mockSignerForIdentifier.isSignerAvailable(any(String.class))).thenReturn(true);
 
->>>>>>> 692feeaa
     final EthSignTransactionResultProvider resultProvider =
         new EthSignTransactionResultProvider(chainId, mockSignerForIdentifier, jsonDecoder);
 
