--- conflicted
+++ resolved
@@ -1,19 +1,19 @@
 # Changelog
+
+## Next Release
+
+### Features Added
+- Aws bulk loading for secp256k1 keys in eth1 mode [#889](https://github.com/Consensys/web3signer/pull/889)
 
 ## 23.9.0
 
 ### Features Added
 - Signing support for BlobSidecar and BlindedBlobSidecar in Deneb fork.
 - Add `--azure-response-timeout` to allow request response timeout to be configurable, the field `timeout` is also accepted in the Azure metadata file. [#888](https://github.com/Consensys/web3signer/pull/888)
-<<<<<<< HEAD
-- Bulk load Ethereum v3 wallet files in eth1 mode. 
-- Aws bulk loading for secp256k1 keys in eth1 mode [#889](https://github.com/Consensys/web3signer/pull/889)
-=======
 - Bulk load Ethereum v3 wallet files in eth1 mode.
 - Eth2 Signing request body now supports both `signingRoot` and the `signing_root` property
 - Add network configuration for Holesky testnet
 - Add `eth_signTypedData` RPC method under the eth1 subcommand. [#893](https://github.com/Consensys/web3signer/pull/893)
->>>>>>> f98bae73
 
 ### Bugs fixed
 - Upcheck was using application/json accept headers instead text/plain accept headers
